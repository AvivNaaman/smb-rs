--- conflicted
+++ resolved
@@ -235,9 +235,6 @@
     }
 }
 
-<<<<<<< HEAD
-struct DfsResolver<'a>(&'a Client);
-=======
 impl Default for Client {
     /// Starts the client with default configuration.
     fn default() -> Self {
@@ -246,8 +243,7 @@
 }
 
 /// Internal helper struct for implementing DFS referral resolution simply and easily.
-struct DfsResolver<'a>(&'a mut Client);
->>>>>>> 2442f520
+struct DfsResolver<'a>(&'a Client);
 
 impl<'a> DfsResolver<'a> {
     fn new(client: &'a Client) -> Self {
